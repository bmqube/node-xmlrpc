var http               = require('http')
  , https              = require('https')
  , url                = require('url')
  , marshallCall       = require('./marshall').marshallCall
  , unmarshallResponse = require('./unmarshall').unmarshallResponse

/**
 * Creates a Client object for making XML-RPC method calls.
 *
 * @constructor
 * @param {Object|String} options - Server options to make the HTTP request to.
 *                                  Either a URI string
 *                                  (e.g. 'http://localhost:9090') or an object
 *                                  with fields:
 *   - {String} host              - (optional)
 *   - {Number} port
 * @param {Boolean} isSecure      - True if using https for making calls,
 *                                  otherwise false.
 * @return {Client}
 */
function Client(options, isSecure) {

  // Invokes with new if called without
  if (false === (this instanceof Client)) {
    return new Client(options, isSecure)
  }

  // If a string URI is passed in, converts to URI fields
  if (typeof options === 'string') {
    options = url.parse(options)
    options.host = options.hostname
    options.path = options.pathname
  }

  // Set the HTTP request headers
  var headers = {
    'User-Agent'     : 'NodeJS XML-RPC Client'
  , 'Content-Type'   : 'text/xml'
  , 'Accept'         : 'text/xml'
  , 'Accept-Charset' : 'UTF8'
  , 'Connection'     : 'Keep-Alive'
  }
  options.headers = options.headers || {}

  if (options.headers.Authorization == null &&
      options.basic_auth != null &&
      options.basic_auth.user != null &&
      options.basic_auth.pass != null)
  {
    var auth = options.basic_auth.user + ":" + options.basic_auth.pass
    options.headers['Authorization'] = 'Basic ' + new Buffer(auth).toString('base64')
  }

  for (var attribute in headers) {
    if (options.headers[attribute] === undefined) {
      options.headers[attribute] = headers[attribute]
    }
  }

  options.method = 'POST'
  this.options = options

  this.isSecure = isSecure
}

/**
 * Makes an XML-RPC call to the server specified by the constructor's options.
 *
 * @param {String} method     - The method name.
 * @param {Array} params      - Params to send in the call.
 * @param {Function} callback - function(error, value) { ... }
 *   - {Object|null} error    - Any errors when making the call, otherwise null.
 *   - {mixed} value          - The value returned in the method response.
 */
Client.prototype.methodCall = function methodCall(method, params, callback) {
  var xml  = marshallCall(method, params)
    , transport = this.isSecure ? https : http

  this.options.headers['Content-Length'] = xml.length

<<<<<<< HEAD
    that.options.headers['Content-Length'] = xml.length

    // Uses HTTPS to send request if specified
    var httpRequester = (that.isSecure) ? https : http

    // POSTs the XML to the server
    var request = httpRequester.request(that.options, function(result) {
      var hasReceivedData = false
      result.on('data', function(chunk) {
        chunk = chunk.toString(that.options.responseEncoding || 'utf8')

        // The first time data is received, start the parser
        if (!hasReceivedData) {
          hasReceivedData = true
          xmlrpcParser.parseMethodResponse(chunk, callback)
        }
        // Any subsequent data received is fed into the parser
        else {
          xmlrpcParser.write(chunk)
        }
      })

      result.on('end', function(chunk) {
        xmlrpcParser.close()
      })

      result.on('error', function(error) {
        callback(error, null)
      })
    })

    request.on('error', function(error) {
      callback(error, null)
    })

    request.write(xml, 'utf8')
    request.end()
  })
=======
  function on_response(response) { unmarshallResponse(response, callback) }
  var request = transport.request(this.options, on_response);
  request.on('error', callback)
  request.write(xml, 'utf8')
  request.end()
>>>>>>> 7522e2ab

}

module.exports = Client

<|MERGE_RESOLUTION|>--- conflicted
+++ resolved
@@ -78,54 +78,11 @@
 
   this.options.headers['Content-Length'] = xml.length
 
-<<<<<<< HEAD
-    that.options.headers['Content-Length'] = xml.length
-
-    // Uses HTTPS to send request if specified
-    var httpRequester = (that.isSecure) ? https : http
-
-    // POSTs the XML to the server
-    var request = httpRequester.request(that.options, function(result) {
-      var hasReceivedData = false
-      result.on('data', function(chunk) {
-        chunk = chunk.toString(that.options.responseEncoding || 'utf8')
-
-        // The first time data is received, start the parser
-        if (!hasReceivedData) {
-          hasReceivedData = true
-          xmlrpcParser.parseMethodResponse(chunk, callback)
-        }
-        // Any subsequent data received is fed into the parser
-        else {
-          xmlrpcParser.write(chunk)
-        }
-      })
-
-      result.on('end', function(chunk) {
-        xmlrpcParser.close()
-      })
-
-      result.on('error', function(error) {
-        callback(error, null)
-      })
-    })
-
-    request.on('error', function(error) {
-      callback(error, null)
-    })
-
-    request.write(xml, 'utf8')
-    request.end()
-  })
-=======
   function on_response(response) { unmarshallResponse(response, callback) }
   var request = transport.request(this.options, on_response);
   request.on('error', callback)
   request.write(xml, 'utf8')
   request.end()
->>>>>>> 7522e2ab
-
 }
 
 module.exports = Client
-
